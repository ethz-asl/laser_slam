--- conflicted
+++ resolved
@@ -25,12 +25,12 @@
   double voxel_size_m;
   int minimum_point_number_per_voxel;
 
-<<<<<<< HEAD
+
   bool remove_ground_from_local_map = false;
   double ground_distance_to_robot_center_m;
-=======
+
   bool use_odometry_information = true;
->>>>>>> e1e0b6a1
+
 
   // Frames.
   std::string odom_frame;
@@ -65,12 +65,11 @@
   nh.getParam(ns + "/voxel_size_m", params.voxel_size_m);
   nh.getParam(ns + "/minimum_point_number_per_voxel", params.minimum_point_number_per_voxel);
 
-<<<<<<< HEAD
+
   nh.getParam(ns + "/remove_ground_from_local_map", params.remove_ground_from_local_map);
   nh.getParam(ns + "/ground_distance_to_robot_center_m", params.ground_distance_to_robot_center_m);
-=======
+
   nh.getParam(ns + "/use_odometry_information", params.use_odometry_information);
->>>>>>> e1e0b6a1
 
   nh.getParam(ns + "/odom_frame", params.odom_frame);
   nh.getParam(ns + "/sensor_frame", params.sensor_frame);
